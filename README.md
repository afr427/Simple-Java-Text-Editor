--- conflicted
+++ resolved
@@ -2,14 +2,10 @@
 
 **PH NotePad** is a simple and light **text editor** (notepad) written in Java.
 
-<<<<<<< HEAD
 ![Programming Java Text Editor](Screenshots/text-editor-writing-icon.svg)
 
 
-- Search tool (to search text/keywords easily in the code) + highlighting the code found
-=======
 * Search tool (to search text/keywords easily in the code) + highlighting the code found.
->>>>>>> 6594b589
 
 * Find/Replace text/code.
 
