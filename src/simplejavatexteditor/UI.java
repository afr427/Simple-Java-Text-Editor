--- conflicted
+++ resolved
@@ -2,22 +2,24 @@
  * @name        Simple Java NotePad
  * @package     ph.notepad
  * @file        UI.java
- * @author      SORIA Pierre-Henry
- * @email       pierrehs@hotmail.com
+ *
+ * @author      Pierre-Henry Soria
+ * @email       pierrehenrysoria@gmail.com
  * @link        http://github.com/pH-7
+ *
  * @copyright   Copyright Pierre-Henry SORIA, All Rights Reserved.
  * @license     Apache (http://www.apache.org/licenses/LICENSE-2.0)
  * @create      2012-05-04
- * @update      2016-30-1
- * 
- * 
+ * @update      2016-24-3
+ *
+ * @modifiedby  Achintha Gunasekara
+ * @modemail    contact@achinthagunasekara.com
+*
  * @modifiedby  Marcus Redgrave-Close
  * @modemail   	marcusrc1@hotmail.co.uk
  */
 
 package simplejavatexteditor;
-
-// GUI
 
 import javax.swing.*;
 import javax.swing.border.Border;
@@ -32,15 +34,7 @@
 import java.io.FileWriter;
 import java.util.ArrayList;
 import java.util.Scanner;
-
-// Input Stream
-// Various
-<<<<<<< HEAD
-import java.util.Scanner;
-import javax.swing.border.Border;
 import javax.swing.text.DefaultEditorKit;
-=======
->>>>>>> fd532981
 
 public class UI extends JFrame implements ActionListener {
 
@@ -52,7 +46,6 @@
 	private final JMenuItem newFile, openFile, saveFile, close, cut, copy, paste, clearFile, selectAll, quickFind,
 			aboutMe, aboutSoftware;
 	private final JToolBar mainToolbar;
-<<<<<<< HEAD
 	JButton newButton, openButton, saveButton, clearButton, quickButton, aboutMeButton, aboutButton, closeButton,
 			spaceButton1, spaceButton2;
 	private final Action selectAllAction;
@@ -76,32 +69,9 @@
 	// setup icons - Help Menu
 	private final ImageIcon aboutMeIcon = new ImageIcon("icons/about_me.png");
 	private final ImageIcon aboutIcon = new ImageIcon("icons/about.png");
-=======
-        JButton newButton, openButton,
-				saveButton, clearButton,
-				quickButton, aboutMeButton,
-				aboutButton, closeButton,
-				spaceButton1, spaceButton2;
-
-        //setup icons - File Menu
-        private final ImageIcon newIcon = new ImageIcon("icons/new.png");
-        private final ImageIcon openIcon = new ImageIcon("icons/open.png");
-        private final ImageIcon saveIcon = new ImageIcon("icons/save.png");
-        private final ImageIcon closeIcon = new ImageIcon("icons/close.png");
-
-        //setup icons - Search Menu
-        private final ImageIcon clearIcon = new ImageIcon("icons/clear.png");
-
-        //setup icons - Search Menu
-        private final ImageIcon searchIcon = new ImageIcon("icons/search.png");
-
-        //setup icons - Help Menu
-        private final ImageIcon aboutMeIcon = new ImageIcon("icons/about_me.png");
-        private final ImageIcon aboutIcon = new ImageIcon("icons/about.png");
 
 	AutoComplete autocomplete;
 	private boolean hasListener = false;
->>>>>>> fd532981
 
 	public UI() {
 		container = getContentPane();
@@ -110,31 +80,20 @@
 		setSize(700, 500);
 
 		// Set the title of the window
-<<<<<<< HEAD
 		setTitle("Untitled | " + SimpleJavaTextEditor.NAME);
-=======
-		setTitle("Undefined | " + SimpleJavaTextEditor.NAME);
->>>>>>> fd532981
 
 		// Set the default close operation (exit when it gets closed)
 		setDefaultCloseOperation(EXIT_ON_CLOSE);
 
 		// Set a default font for the TextArea
-<<<<<<< HEAD
-		textArea = new JTextArea("", 0, 0);
-		textArea.setFont(new Font("Century Gothic", Font.BOLD, 12));
-=======
 		textArea = new JTextArea("", 0,0);
 		textArea.setFont(new Font("Century Gothic", Font.BOLD, 12));
 		textArea.setTabSize(2);
 		textArea.setFont(new Font("Century Gothic", Font.BOLD, 12));
 		textArea.setTabSize(2);
->>>>>>> fd532981
 
 		// This is why we didn't have to worry about the size of the TextArea!
-		getContentPane().setLayout(new BorderLayout()); // the BorderLayout bit
-														// makes it fill it
-														// automatically
+		getContentPane().setLayout(new BorderLayout()); // the BorderLayout bit makes it fill it automatically
 		getContentPane().add(textArea);
 
 		// Set the Menus
@@ -159,7 +118,6 @@
 		menuBar.add(menuEdit);
 		menuBar.add(menuFind);
 		menuBar.add(menuAbout);
-<<<<<<< HEAD
 
 		this.setJMenuBar(menuBar);
 
@@ -167,18 +125,11 @@
 		selectAllAction = new SelectAllAction("Select All", clearIcon, "Select all text", new Integer(KeyEvent.VK_A),
 				textArea);
 
-=======
-
-                this.setJMenuBar(menuBar);
-
->>>>>>> fd532981
+        this.setJMenuBar(menuBar);
+
 		// New File
-		newFile.addActionListener(this); // Adding an action listener (so we
-											// know when it's been clicked).
-		newFile.setAccelerator(KeyStroke.getKeyStroke(KeyEvent.VK_N, InputEvent.CTRL_MASK)); // Set
-																								// a
-																								// keyboard
-																								// shortcut
+		newFile.addActionListener(this);  // Adding an action listener (so we know when it's been clicked).
+		newFile.setAccelerator(KeyStroke.getKeyStroke(KeyEvent.VK_N, InputEvent.CTRL_MASK)); // Set a keyboard shortcut
 		menuFile.add(newFile); // Adding the file menu
 
 		// Open File
@@ -217,7 +168,6 @@
 		clearFile.setAccelerator(KeyStroke.getKeyStroke(KeyEvent.VK_K, InputEvent.CTRL_MASK));
 		menuEdit.add(clearFile);
 
-<<<<<<< HEAD
 		// Cut Text
 		cut = new JMenuItem(new DefaultEditorKit.CutAction());
 		cut.setText("Cut");
@@ -242,8 +192,6 @@
 		paste.setAccelerator(KeyStroke.getKeyStroke(KeyEvent.VK_V, InputEvent.CTRL_MASK));
 		menuEdit.add(paste);
 
-=======
->>>>>>> fd532981
 		// Find Word
 		quickFind.addActionListener(this);
 		quickFind.setAccelerator(KeyStroke.getKeyStroke(KeyEvent.VK_F, InputEvent.CTRL_MASK));
@@ -259,7 +207,6 @@
 		aboutSoftware.setAccelerator(KeyStroke.getKeyStroke(KeyEvent.VK_F2, 0));
 		menuAbout.add(aboutSoftware);
 
-<<<<<<< HEAD
 		mainToolbar = new JToolBar();
 		this.add(mainToolbar, BorderLayout.NORTH);
 		// used to create space between button groups
@@ -321,76 +268,12 @@
 		mainToolbar.add(closeButton);
 	}
 
-	public void actionPerformed(ActionEvent e) {
-=======
-                mainToolbar = new JToolBar();
-                this.add(mainToolbar, BorderLayout.NORTH);
-                //used to create space between button groups
-                Border emptyBorder = BorderFactory.createEmptyBorder(0, 0, 0, 50);
-
-                newButton = new JButton(newIcon);
-                newButton.setToolTipText("New");
-                newButton.addActionListener(this);
-                mainToolbar.add(newButton);
-                mainToolbar.addSeparator();
-
-                openButton = new JButton(openIcon);
-                openButton.setToolTipText("Open");
-                openButton.addActionListener(this);
-                mainToolbar.add(openButton);
-                mainToolbar.addSeparator();
-
-                saveButton = new JButton(saveIcon);
-                saveButton.setToolTipText("Save");
-                saveButton.addActionListener(this);
-                mainToolbar.add(saveButton);
-                mainToolbar.addSeparator();
-
-                clearButton = new JButton(clearIcon);
-                clearButton.setToolTipText("Clear All");
-                clearButton.addActionListener(this);
-                mainToolbar.add(clearButton);
-                mainToolbar.addSeparator();
-
-                quickButton = new JButton(searchIcon);
-                quickButton.setToolTipText("Quick Search");
-                quickButton.addActionListener(this);
-                mainToolbar.add(quickButton);
-
-                //create space between button groups
-                spaceButton1 = new JButton();
-                spaceButton1.setBorder(emptyBorder);
-                mainToolbar.add(spaceButton1);
-
-                aboutMeButton = new JButton(aboutMeIcon);
-                aboutMeButton.setToolTipText("About Me");
-                aboutMeButton.addActionListener(this);
-                mainToolbar.add(aboutMeButton);
-                mainToolbar.addSeparator();
-
-                aboutButton = new JButton(aboutIcon);
-                aboutButton.setToolTipText("About NotePad PH");
-                aboutButton.addActionListener(this);
-                mainToolbar.add(aboutButton);
-
-                //create space between button groups
-                spaceButton2 = new JButton();
-                spaceButton2.setBorder(emptyBorder);
-                mainToolbar.add(spaceButton2);
-
-                closeButton = new JButton(closeIcon);
-                closeButton.setToolTipText("Close");
-                closeButton.addActionListener(this);
-                mainToolbar.add(closeButton);
+	// Make the TextArea available to the autocomplete handler
+	protected JTextArea getEditor() {
+		return textArea;
 	}
 
-        //make the TextArea available to the autocomplete handler
-        protected JTextArea getEditor() {
-                           return textArea;
-                  }
-
 	public void actionPerformed (ActionEvent e) {
->>>>>>> fd532981
 		// If the source of the event was our "close" option
 		if (e.getSource() == close || e.getSource() == closeButton)
 			this.dispose(); // dispose all resources and close the application
@@ -401,12 +284,8 @@
 		}
 		// If the source was the "open" option
 		else if (e.getSource() == openFile || e.getSource() == openButton) {
-			JFileChooser open = new JFileChooser(); // open up a file chooser (a
-													// dialog for the user to
-													// browse files to open)
-			int option = open.showOpenDialog(this); // get the option that the
-													// user selected (approve or
-													// cancel)
+			JFileChooser open = new JFileChooser(); // open up a file chooser (a dialog for the user to  browse files to open)
+			int option = open.showOpenDialog(this); // get the option that the user selected (approve or cancel)
 
 			/*
 			 * NOTE: because we are OPENing a file, we call showOpenDialog~ if
@@ -414,19 +293,13 @@
 			 * the file
 			 */
 			if (option == JFileChooser.APPROVE_OPTION) {
-				FEdit.clear(textArea); // clear the TextArea before applying the
-										// file contents
+				FEdit.clear(textArea); // clear the TextArea before applying the file contents
 				try {
-					// create a scanner to read the file
-					// (getSelectedFile().getPath() will get the path to the
-					// file)
+					// create a scanner to read the file (getSelectedFile().getPath() will get the path to the file)
 					Scanner scan = new Scanner(new FileReader(open.getSelectedFile().getPath()));
 					while (scan.hasNext()) // while there's still something to
 											// read
-						textArea.append(scan.nextLine() + "\n"); // append the
-																	// line to
-																	// the
-																	// TextArea
+						textArea.append(scan.nextLine() + "\n"); // append the line to the TextArea
 				} catch (Exception ex) { // catch any exceptions, and...
 					// ...write to the debug console
 					System.out.println(ex.getMessage());
@@ -455,8 +328,6 @@
 					out.write(textArea.getText());
 					// Close the file stream
 					out.close();
-<<<<<<< HEAD
-=======
 
 					//If the user saves files with supported
 					//file types more than once, we need to remove
@@ -496,7 +367,6 @@
 							}
 						}
 					}
->>>>>>> fd532981
 				} catch (Exception ex) { // again, catch any exceptions and...
 					// ...write to the debug console
 					System.out.println(ex.getMessage());
@@ -523,7 +393,6 @@
 		}
 
 	}
-<<<<<<< HEAD
 
 	class SelectAllAction extends AbstractAction {
 		/**
@@ -542,6 +411,4 @@
 		}
 	}
 
-=======
->>>>>>> fd532981
 }